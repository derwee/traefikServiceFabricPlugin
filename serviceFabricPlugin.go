package traefikServiceFabricPlugin

import (
	"context"
	"encoding/json"
	"errors"
	"fmt"
	"log"
	"net/http"
	"strings"
	"time"
	"unicode"

	sf "github.com/jjcollinge/servicefabric"
	"github.com/traefik/genconf/dynamic"
	"github.com/traefik/genconf/dynamic/tls"
)

const (
	traefikServiceFabricExtensionKey     = "Traefik"
	traefikSFEnableService               = "traefik.http.enable"
	traefikSFEntryPoints                 = "traefik.http.entrypoints"
	traefikSFRule                        = "traefik.http.rule"
	traefikSFEnableLabelOverrides        = "Traefik.enablelabeloverrides"
	traefikSFEnableLabelOverridesDefault = true

	kindStateful  = "Stateful"
	kindStateless = "Stateless"
)

// Config the plugin configuration.
type Config struct {
	PollInterval         string `json:"pollInterval,omitempty"`
	ClusterManagementURL string `json:"clusterManagementURL,omitempty"`

	Certificate    string `json:"certificate,omitempty"`
	CertificateKey string `json:"certificateKey,omitempty"`
}

// CreateConfig creates the default plugin configuration.
func CreateConfig() *Config {
	return &Config{
		PollInterval: "5s",
	}
}

// Provider a simple provider plugin.
type Provider struct {
	name         string
	pollInterval time.Duration

	clusterManagementURL string
	apiVersion           string
	tlsConfig            *ClientTLS
	sfClient             sfClient

	cancel func()
}

// New creates a new Provider plugin.
func New(ctx context.Context, config *Config, name string) (*Provider, error) {
	pi, err := time.ParseDuration(config.PollInterval)
	if err != nil {
		return nil, err
	}

	p := &Provider{
		name:                 name,
		apiVersion:           sf.DefaultAPIVersion,
		pollInterval:         pi,
		clusterManagementURL: config.ClusterManagementURL,
	}

	if config.CertificateKey != "" && config.Certificate != "" {
		p.tlsConfig = &ClientTLS{
			Cert:               config.Certificate,
			Key:                config.CertificateKey,
			InsecureSkipVerify: true,
		}
	}

	return p, nil
}

// Init the provider.
func (p *Provider) Init() error {
	var err error
	if p.pollInterval <= 0 {
		return fmt.Errorf("poll interval must be greater than 0")
	}

	log.Printf("Initializing: %s, version: %s", p.clusterManagementURL, p.apiVersion)

	tlsConfig, err := p.tlsConfig.CreateTLSConfig()
	if err != nil {
		return err
	}

	sfClient, err := sf.NewClient(&http.Client{Timeout: 5 * time.Second}, p.clusterManagementURL, p.apiVersion, tlsConfig)
	if err != nil {
		return err
	}
	p.sfClient = sfClient

	return nil
}

// Provide creates and send dynamic configuration.
func (p *Provider) Provide(cfgChan chan<- json.Marshaler) error {
	ctx, cancel := context.WithCancel(context.Background())
	p.cancel = cancel

	go func() {
		defer func() {
			if err := recover(); err != nil {
				log.Print(err)
			}
		}()

		p.loadConfiguration(ctx, cfgChan)
	}()

	return nil
}

// Stop to stop the provider and the related go routines.
func (p *Provider) Stop() error {
	p.cancel()
	return nil
}

func (p *Provider) loadConfiguration(ctx context.Context, cfgChan chan<- json.Marshaler) {
	ticker := time.NewTicker(p.pollInterval)
	defer ticker.Stop()

	for {
		select {
		case <-ticker.C:
			e, err := p.fetchState()
			if err != nil {
				log.Print(err)
				continue
			}

			configuration := p.generateConfiguration(e)

			cfgChan <- &dynamic.JSONPayload{Configuration: configuration}

		case <-ctx.Done():
			return
		}
	}
}

// Normalize Replace all special chars with `-`.
func normalize(name string) string {
	fargs := func(c rune) bool {
		return !unicode.IsLetter(c) && !unicode.IsNumber(c)
	}
	// get function
	return strings.Join(strings.FieldsFunc(name, fargs), "-")
}

func (p *Provider) fetchState() ([]ServiceItemExtended, error) {
	apps, err := p.sfClient.GetApplications()
	if err != nil {
		log.Printf("failed to gets applications %v", err)
		return nil, nil
	}

	var results []ServiceItemExtended
	for _, app := range apps.Items {
		services, err := p.sfClient.GetServices(app.ID)
		if err != nil {
			return nil, fmt.Errorf("failed to get services: %w", err)
		}

		for _, service := range services.Items {
			item := ServiceItemExtended{
				ServiceItem: service,
				Application: app,
			}

			labels, err := getLabels(p.sfClient, service, app)
			if err != nil {
				log.Printf("failed to get labels: %v", err)
				continue
			}
			if len(labels) == 0 || !GetBoolValue(labels, traefikSFEnableService, false) {
				continue
			}
			item.Labels = labels

			partitions, err := p.sfClient.GetPartitions(app.ID, service.ID)
			if err != nil {
				log.Printf("failed to get partitions: %v", err)
			}

			for _, partition := range partitions.Items {
				partitionExt := PartitionItemExtended{PartitionItem: partition}

				switch {
				case isStateful(item):
					partitionExt.Replicas = getValidReplicas(p.sfClient, app, service, partition)
				case isStateless(item):
					partitionExt.Instances = getValidInstances(p.sfClient, app, service, partition)
				default:
					log.Printf("Unsupported service kind %s in service %s", partition.ServiceKind, service.Name)
					continue
				}

				item.Partitions = append(item.Partitions, partitionExt)
			}

			results = append(results, item)
		}
	}

	return results, nil
}

func getValidReplicas(sfClient sfClient, app sf.ApplicationItem, service sf.ServiceItem, partition sf.PartitionItem) []sf.ReplicaItem {
	var validReplicas []sf.ReplicaItem

	if replicas, err := sfClient.GetReplicas(app.ID, service.ID, partition.PartitionInformation.ID); err != nil {
		log.Print(err)
	} else {
		for _, instance := range replicas.Items {
			if isHealthy(instance.ReplicaItemBase) && hasHTTPEndpoint(instance.ReplicaItemBase) {
				validReplicas = append(validReplicas, instance)
			}
		}
	}
	return validReplicas
}

func getValidInstances(sfClient sfClient, app sf.ApplicationItem, service sf.ServiceItem, partition sf.PartitionItem) []sf.InstanceItem {
	var validInstances []sf.InstanceItem

	if instances, err := sfClient.GetInstances(app.ID, service.ID, partition.PartitionInformation.ID); err != nil {
		log.Print(err)
	} else {
		for _, instance := range instances.Items {
			if isHealthy(instance.ReplicaItemBase) && hasHTTPEndpoint(instance.ReplicaItemBase) {
				validInstances = append(validInstances, instance)
			}
		}
	}
	return validInstances
}

func isPrimary(instanceData *sf.ReplicaItemBase) bool {
	return instanceData.ReplicaRole == "Primary"
}

func isHealthy(instanceData *sf.ReplicaItemBase) bool {
	return instanceData != nil && (instanceData.ReplicaStatus == "Ready" && instanceData.HealthState != "Error")
}

func hasHTTPEndpoint(instanceData *sf.ReplicaItemBase) bool {
	_, err := getReplicaDefaultEndpoint(instanceData)
	return err == nil
}

func getReplicaDefaultEndpoint(replicaData *sf.ReplicaItemBase) (string, error) {
	endpoints, err := decodeEndpointData(replicaData.Address)
	if err != nil {
		return "", err
	}

	var defaultHTTPEndpoint string
	for _, v := range endpoints {
		if strings.Contains(v, "http") {
			defaultHTTPEndpoint = v
			break
		}
	}

	if len(defaultHTTPEndpoint) == 0 {
		return "", errors.New("no default endpoint found")
	}
	return defaultHTTPEndpoint, nil
}

func decodeEndpointData(endpointData string) (map[string]string, error) {
	var endpointsMap map[string]map[string]string

	if endpointData == "" {
		return nil, errors.New("endpoint data is empty")
	}

	err := json.Unmarshal([]byte(endpointData), &endpointsMap)
	if err != nil {
		return nil, err
	}

	endpoints, endpointsExist := endpointsMap["Endpoints"]
	if !endpointsExist {
		return nil, errors.New("endpoint doesn't exist in endpoint data")
	}

	return endpoints, nil
}

func isStateful(service ServiceItemExtended) bool {
	return service.ServiceKind == kindStateful
}

func isStateless(service ServiceItemExtended) bool {
	return service.ServiceKind == kindStateless
}

// Return a set of labels from the Extension and Property manager
// Allow Extension labels to disable importing labels from the property manager.
func getLabels(sfClient sfClient, service sf.ServiceItem, app sf.ApplicationItem) (map[string]string, error) {
	labels, err := sfClient.GetServiceExtensionMap(&service, &app, traefikServiceFabricExtensionKey)
	if err != nil {
		return nil, fmt.Errorf("error retrieving serviceExtensionMap: %w", err)
	}

	if GetBoolValue(labels, traefikSFEnableLabelOverrides, traefikSFEnableLabelOverridesDefault) {
		if exists, properties, err := sfClient.GetProperties(service.ID); err == nil && exists {
			for key, value := range properties {
				labels[key] = value
			}
		}
	}
	return labels, nil
}

func (p *Provider) generateConfiguration(e []ServiceItemExtended) *dynamic.Configuration {
	configuration := &dynamic.Configuration{
		HTTP: &dynamic.HTTPConfiguration{
			Routers:           make(map[string]*dynamic.Router),
			Middlewares:       make(map[string]*dynamic.Middleware),
			Services:          make(map[string]*dynamic.Service),
			ServersTransports: make(map[string]*dynamic.ServersTransport),
		},
		TCP: &dynamic.TCPConfiguration{
			Routers:  make(map[string]*dynamic.TCPRouter),
			Services: make(map[string]*dynamic.TCPService),
		},
		TLS: &dynamic.TLSConfiguration{
			Stores:  make(map[string]tls.Store),
			Options: make(map[string]tls.Options),
		},
		UDP: &dynamic.UDPConfiguration{
			Routers:  make(map[string]*dynamic.UDPRouter),
			Services: make(map[string]*dynamic.UDPService),
		},
	}

	configuration.HTTP.Middlewares["sf-stripprefixregex_nonpartitioned"] = &dynamic.Middleware{
		StripPrefixRegex: &dynamic.StripPrefixRegex{
			Regex: []string{"^/[^/]*/[^/]*/*"},
		},
	}
	configuration.HTTP.Middlewares["sf-stripprefixregex_partitioned"] = &dynamic.Middleware{
		StripPrefixRegex: &dynamic.StripPrefixRegex{
			Regex: []string{"^/[^/]*/[^/]*/[^/]*/*"},
		},
	}

	for _, i := range e {
		baseName := strings.ReplaceAll(i.Name, "/", "-")
		baseName = normalize(baseName)
		var baseRouter *dynamic.Router = nil

		entryPoints := strings.Split(strings.TrimSpace(GetStringValue(i.Labels, traefikSFEntryPoints, "web")), ",")

		// If there is only one partition, expose the service name route directly
		if len(i.Partitions) == 1 {
			baseRouter = &dynamic.Router{
				EntryPoints: entryPoints,
				Service:     baseName,
				Middlewares: []string{},
			}

			// If a rule is explicitly provided, use it as is.
			// Is the user responsibility in this case to add a matching strip middleware.
			if r := GetStringValue(i.Labels, traefikSFRule, ""); r != "" {
				baseRouter.Rule = r
			} else {
				baseRouter.Rule = fmt.Sprintf("PathPrefix(`/%s`)", i.ID)
				baseRouter.Middlewares = []string{"sf-stripprefixregex_nonpartitioned"}
			}

			configuration.HTTP.Routers[baseName] = baseRouter
		}

		// Create the traefik services based on the sf service partitions
		for _, part := range i.Partitions {
			partitionID := part.PartitionInformation.ID
			name := fmt.Sprintf("%s-%s", baseName, partitionID)
			rule := fmt.Sprintf("PathPrefix(`/%s/%s`)", i.ID, partitionID)

			router := &dynamic.Router{
				EntryPoints: entryPoints,
				Service:     name,
				Rule:        rule,
				Middlewares: []string{},
			}

			// Populate the target endpoints
			lbServers := make([]dynamic.Server, 0)
			if part.ServiceKind == kindStateless {
				for _, instance := range part.Instances {
					url, err := getReplicaDefaultEndpoint(instance.ReplicaItemBase)
					if err == nil && url != "" {
						lbServers = append(lbServers, dynamic.Server{
							URL: url,
						})
					}
				}
			} else if part.ServiceKind == kindStateful {
				for _, replica := range part.Replicas {
					if isPrimary(replica.ReplicaItemBase) && isHealthy(replica.ReplicaItemBase) {
						url, err := getReplicaDefaultEndpoint(replica.ReplicaItemBase)
						if err == nil && url != "" {
							lbServers = append(lbServers, dynamic.Server{
								URL: url,
							})
						}
					}
				}
			}

			configuration.HTTP.Routers[name] = router

			var service dynamic.Service
			service, _ = p.processServiceLabels(name, &i, configuration.HTTP.Middlewares, router)
			service.LoadBalancer.Servers = lbServers
			configuration.HTTP.Services[name] = &service

			if len(i.Partitions) == 1 {
				configuration.HTTP.Services[baseName] = &service
				baseRouter.Middlewares = append(baseRouter.Middlewares, router.Middlewares...)
			}

			router.Middlewares = append(router.Middlewares, "sf-stripprefixregex_partitioned")
		}
	}

	return configuration
}

func (p *Provider) processServiceLabels(serviceName string, service *ServiceItemExtended, middlewares map[string]*dynamic.Middleware, router *dynamic.Router) (dynamic.Service, error) {
	s := dynamic.Service{
		LoadBalancer: &dynamic.ServersLoadBalancer{
			PassHostHeader: boolPtr(true),
		},
	}

	i := 0
	for name, val := range service.Labels {
		segs := strings.Split(name, ".")
		if len(segs) < 3 || segs[0] != "traefik" || segs[1] != "http" {
			continue
		}

		switch segs[2] {
		case "loadbalancer":
			//if f, ok := p.funcMap[name]; ok {
			//    f.(func(*dynamic.ServersLoadBalancer, string) error)(s.LoadBalancer, val)
			//}
			switch name {
			case "traefik.http.loadbalancer.passhostheader":
				setLoadbalancerPasshostheader(s.LoadBalancer, val)
			case "traefik.http.loadbalancer.stickiness":
				setLoadbalancerSticky(s.LoadBalancer, val)
<<<<<<< HEAD
			case "traefik.http.loadbalancer.stickiness.secure":
				setLoadbalancerStickySecure(s.LoadBalancer, val)
			case "traefik.http.loadbalancer.stickiness.httpOnly":
				setLoadbalancerStickyHttpOnly(s.LoadBalancer, val)
			case "traefik.http.loadbalancer.stickiness.sameSite":
				setLoadbalancerStickySameSite(s.LoadBalancer, val)
			case "traefik.http.loadbalancer.stickiness.cookieName":
				setLoadbalancerStickyCookieName(s.LoadBalancer, val)
=======
>>>>>>> b2603311
			case "traefik.http.loadbalancer.healthcheck.path":
				setLoadbalancerHealthcheckPath(s.LoadBalancer, val)
			case "traefik.http.loadbalancer.healthcheck.interval":
				setLoadbalancerHealthcheckInterval(s.LoadBalancer, val)
			case "traefik.http.loadbalancer.healthcheck.scheme":
				setLoadbalancerHealthcheckScheme(s.LoadBalancer, val)
			}
		case "middleware":
			switch name {
			case "traefik.http.middleware.stripprefix.prefixes":
				setMiddlewareStriptprefixPrefixes(fmt.Sprintf("%s-%d", serviceName, i), middlewares, router, val)
			}
		}
		i++
	}

	return s, nil
}

func boolPtr(v bool) *bool {
	return &v
}<|MERGE_RESOLUTION|>--- conflicted
+++ resolved
@@ -468,7 +468,6 @@
 				setLoadbalancerPasshostheader(s.LoadBalancer, val)
 			case "traefik.http.loadbalancer.stickiness":
 				setLoadbalancerSticky(s.LoadBalancer, val)
-<<<<<<< HEAD
 			case "traefik.http.loadbalancer.stickiness.secure":
 				setLoadbalancerStickySecure(s.LoadBalancer, val)
 			case "traefik.http.loadbalancer.stickiness.httpOnly":
@@ -477,8 +476,6 @@
 				setLoadbalancerStickySameSite(s.LoadBalancer, val)
 			case "traefik.http.loadbalancer.stickiness.cookieName":
 				setLoadbalancerStickyCookieName(s.LoadBalancer, val)
-=======
->>>>>>> b2603311
 			case "traefik.http.loadbalancer.healthcheck.path":
 				setLoadbalancerHealthcheckPath(s.LoadBalancer, val)
 			case "traefik.http.loadbalancer.healthcheck.interval":
